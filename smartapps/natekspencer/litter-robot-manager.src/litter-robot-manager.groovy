/**
 *  Litter-Robot Manager
 *
 *  Copyright 2020 Nathan Spencer
 *
 *  Licensed under the Apache License, Version 2.0 (the "License"); you may not use this file except
 *  in compliance with the License. You may obtain a copy of the License at:
 *
 *      http://www.apache.org/licenses/LICENSE-2.0
 *
 *  Unless required by applicable law or agreed to in writing, software distributed under the License is distributed
 *  on an "AS IS" BASIS, WITHOUT WARRANTIES OR CONDITIONS OF ANY KIND, either express or implied. See the License
 *  for the specific language governing permissions and limitations under the License.
 *  
 *  CHANGE HISTORY
 *  VERSION     DATE            NOTES
 *  1.0.0       2019-04-10      Initial release
 *  1.0.1       2019-04-23      Attempt to re-auth twice if first re-auth fails. Also adds support for resetting gauge
 *  1.0.2       2020-02-05      Adjustments to reauthorization fail logic. Prevent hitting API (except for login) when
 *                              not logged in. Update robots with [Disconnected] status when no longer logged in.
 *  1.0.3       2020-05-15      Adjust LR selection dropdown to support > 1 device. 
 */

 import groovy.transform.Field

definition(
    name: "Litter-Robot Manager",
    namespace: "natekspencer",
    author: "Nathan Spencer",
    description: "Access and control your Litter-Robot robots.",
    category: "Pets",
    iconUrl: "https://raw.githubusercontent.com/natekspencer/LitterRobotManager/master/images/litter-robot.png",
    iconX2Url: "https://raw.githubusercontent.com/natekspencer/LitterRobotManager/master/images/litter-robot@2x.png",
    iconX3Url: "https://raw.githubusercontent.com/natekspencer/LitterRobotManager/master/images/litter-robot@3x.png",
    singleInstance: true
)

preferences {
    page(name: "mainPage")
    page(name: "authPage")
    page(name: "authResultPage")
}

<<<<<<< HEAD
@Field static def authHost = "https://autopets.sso.iothings.site"
@Field static def apiHost = "https://v2.api.whisker.iothings.site"
@Field static def clientId = "IYXzWN908psOm7sNpe4G.ios.whisker.robots"
@Field static def clientSecret = "C63CLXOmwNaqLTB2xXo6QIWGwwBamcPuaul"
@Field static def xApiKey = "p7ndMoj61npRZP5CVz9v4Uj0bG769xy6758QRBPb"

def mainPage() {           
=======
def mainPage() {
	state.apiKey = "Gmdfw5Cq3F3Mk6xvvO0inHATJeoDv6C3KfwfOuh0"
    // Check for API key
    if (!state.apiKey?.trim()) {
        dynamicPage(name: "mainPage", install: false) {
            section("API Key Missing") {
				
                paragraph("No API Key was found. Please go to the App Settings and enter your API Key.")
            }
        }
    } else {
>>>>>>> 41ae3e61
        def robots = [:]
        // Get robots if we don't have them already
        if ((state.robots?.size()?:0) == 0 && state.token?.trim()) {
            getLitterRobots()
        }
        if (state.robots) {
            robots = state.robots
            robots.sort { it.value }
        }
            
        dynamicPage(name: "mainPage", install: true, uninstall: true) {
            if (robots) {
                section("Select which Litter-Robots to use:") {
                    input(name: "robots", type: "enum", title: "Litter-Robots", required: false, multiple: true, options: robots)
                }
                section("How frequently do you want to poll the Litter-Robot cloud for changes? (Use a lower number if you care about trying to capture and respond to \"cleaning\" events as they happen)") {
                    input(name: "pollingInterval", title: "Polling Interval (in Minutes)", type: "enum", required: false, multiple: false, defaultValue: 5, description: "5", options: ["1", "5", "10", "15", "30"])
                }
            }
            section("Litter-Robot Authentication") {
                href("authPage", title: "Litter-Robot API Authorization", description: "${state.credentialStatus ? "${state.credentialStatus}${state.loggedIn ? "" : " - ${state.loginResponse}"}\n" : ""}Click to enter Litter-Robot credentials")
            }
            section ("Name this instance of ${app.name}") {
                label name: "name", title: "Assign a name", required: false, defaultValue: app.name, description: app.name, submitOnChange: true
            }
        }
}

def authPage() {
    dynamicPage(name: "authPage", nextPage: "authResultPage", uninstall: false, install: false) {
        section("Litter-Robot Credentials") {
            input("email", "email", title: "Email", description: "Litter-Robot Email", required: true)
            input("password", "password", title: "Password", description: "Litter-Robot password", required: true)
        }
    }
}

def authResultPage() {
    log.info "Attempting login with specified credentials..."
    
    doLogin()
    
    // Check if login was successful
    if (state.token == null) {
        dynamicPage(name: "authResultPage", nextPage: "authPage", uninstall: false, install: false) {
            section("${state.loginResponse}") {
                paragraph ("Please check your credentials and try again.")
            }
        }
    } else {
        if (state.userId == null)
            getUserId()
        dynamicPage(name: "authResultPage", nextPage: "mainPage", uninstall: false, install: false) {
            section("${state.loginResponse}") {
                paragraph ("Please click next to continue setting up your Litter-Robot.")
            }
        }
    }
}

boolean doLogin(){
    def loggedIn = false
    def resp = authApi(email,password)
    state.loginAttempt = (state.loginAttempt ?: 0) + 1
    
    switch (resp.status) {
        case 403:
            state.loggedIn = false
            state.loginResponse = resp.data.message == "Forbidden" ? "Access forbidden: invalid API key" : resp.data.message
            state.refresh_token = null
            state.token = null
            state.robots = null
            state.token_expiration = null
            break
        case 401:
            state.loggedIn = false
            state.loginResponse = "Login unsuccessful"
            state.refresh_token = null
            state.token = null
            state.robots = null
            state.token_expiration = null
            break
        case 200:
            state.loginResponse = "Login successful"
            state.loggedIn = true
            state.token = resp.data.access_token
            state.refresh_token = resp.data.refresh_toke
            state.token_expiration = now() + (resp.data.expires_in*1000)-10000
            state.remove("loginAttempt")
            break
        default:
            state.loggedIn = false
            state.loginResponse = "Login unsuccessful"
            state.refresh_token = null
            state.token = null
            state.robots = null
            state.token_expiration = null
            break
    }

    loggedIn = state.loggedIn
    state.credentialStatus = loggedIn ? "[Connected]" : "[Disconnected]"
    return loggedIn
}

def reAuth() {
    // Do nothing but keep this for backwards compatibility
}

// Get the list of Litter-Robots
def getLitterRobots() {
    def data = doApiGet("/users/${state.userId}/robots", null)

    // save in state so we can re-use in settings
    def robots = [:]
    data.each {
        robots[[app.id, it.litterRobotId].join('.')] = it.litterRobotNickname
    }
    state.robots = robots
    data
}

def authApi(username, password) {
    def params = [
            uri: authHost,
            path: "/oauth/token",
            headers: [
<<<<<<< HEAD
                "Content-Type": "application/x-www-form-urlencoded"
=======
                "Content-Type": "application/json",
                "x-api-key": state.apiKey,
                Authorization: state.token?.trim() ? "Bearer ${state.token as String}" : null
>>>>>>> 41ae3e61
            ],
            body: [
                client_id: clientId,
                client_secret: clientSecret,
                grant_type: "password",
                username: username,
                password: password
            ]
        ]
<<<<<<< HEAD

     try {
			def result
            httpPost(params) { resp->
                result = resp
=======
        
        try {
			def result
            switch (calloutMethod) {
                case "GET":
                    httpGet(params) {resp->
                        result = resp
                    }
                    break
                case "PATCH":
                    params.headers["x-http-method-override"] = "PATCH"
                    // NOTE: break is purposefully missing so that it falls into the next case and "POST"s
                case "POST":
                    httpPostJson(params) {resp->
                        result = resp
                    }
                    break
                default:
                    log.error "unhandled method"
                    result =  [error: "unhandled method"]
                    break
>>>>>>> 41ae3e61
            }
			return result
        } catch (groovyx.net.http.HttpResponseException e) {
            log.info e
            return e.response
        } catch (e) {
            log.error "Something went wrong: ${e}"
            return [error: e.message]
        }
}

def getUserId() {
    state.userId = doApiGet("/users",null)?.user?.userId
    log.debug state.userId
}

def reauthenticateIfNeeded(e) {
    if (e.response.status == 401 || e.response.status == 403)
        return doLogin()
    return false
}

def doApiGet(path, query) {
    if (state.token_expiration <= now()) {
        doLogin()
    }
    
    def result
    def params = [
        uri: apiHost,
        path: path,
        query: query,
        headers: [
            "Authorization": state.token,
            "x-api-key": xApiKey
        ]
    ]
    try
    {
        httpGet(params) { resp -> 
            result = resp.data
        }
    } catch (groovyx.net.http.HttpResponseException e) {
        if (reauthenticateIfNeeded(e)) {
            try {
                httpGet(params) { resp -> 
                    result = resp.data
                }
            }
            catch (err) {
                log.error err
                return null
            }
        }
    }
    catch (e) {
        log.error e
    }
    return result
}

def doApiPatch(path, body) {
    if (state.token_expiration <= now()) {
        doLogin()
    }

    def result
    def params = [
        uri: apiHost,
        path:path,
        contentType: "application/json",
        requestContentType: "application/json",
        headers: [
            "Content-Type": "application/json",
            "Authorization": state.token,
            "x-api-key": xApiKey
        ],
        body: body
    ]
    try
    {
        httpPatch(params) { resp -> 
            result = resp.data
        }
    } catch (groovyx.net.http.HttpResponseException e) {
        if (reauthenticateIfNeeded(e)) {
            try {
                httpPatch(params) { resp -> 
                    result = resp.data
                }
            }
            catch (err) {
                log.error err
                return null
            }
        }
    }
    catch (e) {
        log.error e
    }
    return result
}

def doApiPost(path, body) {
    if (state.token_expiration <= now()) {
        doLogin()
    }
         
    def result
    def params = [
        uri: apiHost,
        path:path,
        requestContentType: "application/json",
        headers: [
            "User-Agent": "Litter-Robot/1.3.4 (com.autopets.whisker.ios; build:59; iOS 14.4.1) Alamofire/4.9.0",
            "Authorization": state.token,
            "x-api-key": xApiKey
        ],
        body: body
    ]
    try {

        httpPost(params) { resp -> 
            result = resp.data
        }
    }
    catch (groovyx.net.http.HttpResponseException e) {
        if (reauthenticateIfNeeded(e)) {
            try {
                httpPost(params) { resp -> 
                    result = resp.data
                }
            }
            catch (err) {
                log.error err
                return null
            }
        }
    }
    catch (e) {
        log.error e
    }
    return result   
}



def installed() {
    initialize()
}

def updated() {
    unsubscribe()
    initialize()
}

<<<<<<< HEAD
def initialize() {		
    def delete = getChildDevices().findAll { !settings.robots?.contains(it.deviceNetworkId) }	
    delete.each {	
        deleteChildDevice(it.deviceNetworkId)	
    }	
    	
    def childDevices = []	
    settings.robots.each {deviceId ->	
        try {	
            def childDevice = getChildDevice(deviceId)	
            if(!childDevice) {	
                log.info "Adding device: ${state.robots[deviceId]} [${deviceId}]"	
                childDevice = addChildDevice("natekspencer", "Litter-Robot", deviceId, location.hubs[0]?.id, [label: state.robots[deviceId], completedSetup: true])	
            }	
            childDevices.add(childDevice)	
        } catch (e) {	
            log.error "Error creating device: ${e}"	
        }	
    }	
    	
    // set up polling only if we have child devices	
    if(childDevices.size() > 0) {	
        pollChildren()	
			
        schedule("0 0/${pollingInterval} * * * ?", pollChildren)	
    } else unschedule(pollChildren)	
=======
def initialize() {
    // Tokens expire every 24 hours. Schedule to reauthorize every day
    if(state.loginDate?.trim()) schedule(parseStDate(state.loginDate), reAuth)

    def delete = getChildDevices().findAll { !settings.robots?.contains(it.deviceNetworkId) }
    delete.each {
        deleteChildDevice(it.deviceNetworkId)
    }
    
    def childDevices = []
    settings.robots.each {deviceId ->
        try {
            def childDevice = getChildDevice(deviceId)
            if(!childDevice) {
                log.info "Adding device: ${state.robots[deviceId]} [${deviceId}]"
                childDevice = addChildDevice("natekspencer", "Litter-Robot", deviceId, location.hubs[0]?.id, [label: state.robots[deviceId], completedSetup: true])
            }
            childDevices.add(childDevice)
        } catch (e) {
            log.error "Error creating device: ${e}"
        }
    }
    
    // set up polling only if we have child devices
    if(childDevices.size() > 0) {
        pollChildren()
		
        schedule("0 0/${pollingInterval} * * * ?", pollChildren)
    } else unschedule(pollChildren)
>>>>>>> 41ae3e61
}

def pollChildren() {
    def devices = getChildDevices()
    if (devices.size() == 0) {
        log.info "no children to update: skipping polling"
    } else {
        def robots = getLitterRobots()
        devices.each {
            def dni = it.deviceNetworkId
            def deviceData = robots.find { [app.id, it.litterRobotId].join('.') == dni }
            if (deviceData) {
                it.parseEventData(deviceData)
            }
        }
    }
}

def dispatchCommand(litterRobotId, command) {
    def data = doApiPost("/users/${state.userId}/robots/${litterRobotId}/dispatch-commands", [litterRobotId: litterRobotId, command: command as String])
    return data
}

def getActivity(litterRobotId, limit=10) {
    def data = doApiGet("/users/${state.userId}/robots/${litterRobotId}/activity", [limit: limit])
    return data.activities
}

def resetDrawerGauge(litterRobotId, params) {
    return doApiPatch("/users/${state.userId}/robots/${litterRobotId}", [litterRobotNickname: params.name, cycleCapacity: params.capacity, cycleCount: 0, cyclesAfterDrawerFull: 0])
}

def isoFormat() {
    "yyyy-MM-dd'T'HH:mm:ss.SSSZ"
}

def toStDateString(date) {
    date.format(isoFormat())
}

def parseStDate(dateStr) {
    dateStr?.trim() ? timeToday(dateStr) : null
}

def parseLrDate(dateStr) {
    dateStr?.trim() ? Date.parse("yyyy-MM-dd'T'HH:mm:ss.SSS", dateStr?.substring(0,23)) : null
}<|MERGE_RESOLUTION|>--- conflicted
+++ resolved
@@ -41,7 +41,6 @@
     page(name: "authResultPage")
 }
 
-<<<<<<< HEAD
 @Field static def authHost = "https://autopets.sso.iothings.site"
 @Field static def apiHost = "https://v2.api.whisker.iothings.site"
 @Field static def clientId = "IYXzWN908psOm7sNpe4G.ios.whisker.robots"
@@ -49,19 +48,6 @@
 @Field static def xApiKey = "p7ndMoj61npRZP5CVz9v4Uj0bG769xy6758QRBPb"
 
 def mainPage() {           
-=======
-def mainPage() {
-	state.apiKey = "Gmdfw5Cq3F3Mk6xvvO0inHATJeoDv6C3KfwfOuh0"
-    // Check for API key
-    if (!state.apiKey?.trim()) {
-        dynamicPage(name: "mainPage", install: false) {
-            section("API Key Missing") {
-				
-                paragraph("No API Key was found. Please go to the App Settings and enter your API Key.")
-            }
-        }
-    } else {
->>>>>>> 41ae3e61
         def robots = [:]
         // Get robots if we don't have them already
         if ((state.robots?.size()?:0) == 0 && state.token?.trim()) {
@@ -189,13 +175,7 @@
             uri: authHost,
             path: "/oauth/token",
             headers: [
-<<<<<<< HEAD
                 "Content-Type": "application/x-www-form-urlencoded"
-=======
-                "Content-Type": "application/json",
-                "x-api-key": state.apiKey,
-                Authorization: state.token?.trim() ? "Bearer ${state.token as String}" : null
->>>>>>> 41ae3e61
             ],
             body: [
                 client_id: clientId,
@@ -205,35 +185,11 @@
                 password: password
             ]
         ]
-<<<<<<< HEAD
 
      try {
 			def result
             httpPost(params) { resp->
                 result = resp
-=======
-        
-        try {
-			def result
-            switch (calloutMethod) {
-                case "GET":
-                    httpGet(params) {resp->
-                        result = resp
-                    }
-                    break
-                case "PATCH":
-                    params.headers["x-http-method-override"] = "PATCH"
-                    // NOTE: break is purposefully missing so that it falls into the next case and "POST"s
-                case "POST":
-                    httpPostJson(params) {resp->
-                        result = resp
-                    }
-                    break
-                default:
-                    log.error "unhandled method"
-                    result =  [error: "unhandled method"]
-                    break
->>>>>>> 41ae3e61
             }
 			return result
         } catch (groovyx.net.http.HttpResponseException e) {
@@ -390,7 +346,6 @@
     initialize()
 }
 
-<<<<<<< HEAD
 def initialize() {		
     def delete = getChildDevices().findAll { !settings.robots?.contains(it.deviceNetworkId) }	
     delete.each {	
@@ -417,37 +372,6 @@
 			
         schedule("0 0/${pollingInterval} * * * ?", pollChildren)	
     } else unschedule(pollChildren)	
-=======
-def initialize() {
-    // Tokens expire every 24 hours. Schedule to reauthorize every day
-    if(state.loginDate?.trim()) schedule(parseStDate(state.loginDate), reAuth)
-
-    def delete = getChildDevices().findAll { !settings.robots?.contains(it.deviceNetworkId) }
-    delete.each {
-        deleteChildDevice(it.deviceNetworkId)
-    }
-    
-    def childDevices = []
-    settings.robots.each {deviceId ->
-        try {
-            def childDevice = getChildDevice(deviceId)
-            if(!childDevice) {
-                log.info "Adding device: ${state.robots[deviceId]} [${deviceId}]"
-                childDevice = addChildDevice("natekspencer", "Litter-Robot", deviceId, location.hubs[0]?.id, [label: state.robots[deviceId], completedSetup: true])
-            }
-            childDevices.add(childDevice)
-        } catch (e) {
-            log.error "Error creating device: ${e}"
-        }
-    }
-    
-    // set up polling only if we have child devices
-    if(childDevices.size() > 0) {
-        pollChildren()
-		
-        schedule("0 0/${pollingInterval} * * * ?", pollChildren)
-    } else unschedule(pollChildren)
->>>>>>> 41ae3e61
 }
 
 def pollChildren() {
